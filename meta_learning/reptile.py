--- conflicted
+++ resolved
@@ -285,43 +285,6 @@
 
     for epoch in range(1, CFG.max_epoch + 1):
         print(f"\n===== Epoch {epoch}/{CFG.max_epoch} =====")
-<<<<<<< HEAD
-        
-        # Train and validate
-        train_metrics = run_epoch(model, train_loader, train_iter, loss_fn, train=True)
-        val_metrics = run_epoch(model, val_loader, val_iter, loss_fn, train=False)
-
-        # Print progress
-        print(f"Train Acc: {train_metrics['acc']*100:.2f}% | "
-              f"Val Acc: {val_metrics['acc']*100:.2f}%")
-        
-        # Log metrics
-        logger.add(epoch, train_metrics, val_metrics)
-        
-        # Save best model
-        if logger.should_save_best(val_metrics['acc']):
-            cfg_dict = {
-                k: v for k, v in vars(CFG).items()
-                if not k.startswith("__") and isinstance(
-                    v, (int, float, str, bool, list, type(None))
-                )
-            }
-            
-            torch.save({
-                "model_state_dict": model.state_dict(),
-                "cfg": cfg_dict,
-                "epoch": epoch,
-                "val_acc": val_metrics['acc'],
-            }, logger.model_path)
-            
-            print(f" Saved best model: {logger.model_path} "
-                  f"(val_acc={val_metrics['acc']*100:.2f}%)")
-
-    # Training complete
-    print(f"\n Training done. Logs saved at: {logger.path}")
-    print(f" Best model saved at: {logger.model_path}")
-
-=======
         print(f"Current meta_lr: {current_meta_lr:.6f}")
 
         train_m = run_epoch(model, train_loader, loss_fn, train=True, desc="Train")
@@ -377,7 +340,6 @@
     print(f"Unseen:      {unseen_m['acc']*100:.2f}%")
     print(f"Generalized: {general_m['acc']*100:.2f}%")
     print("==========================")
->>>>>>> 1a7328bf
 
 if __name__ == "__main__":
     main()